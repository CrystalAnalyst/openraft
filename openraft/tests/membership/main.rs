#[macro_use]
#[path = "../fixtures/mod.rs"]
mod fixtures;

// The number indicate the preferred running order for these case.
// The later tests may depend on the earlier ones.

mod t00_learner_restart;
mod t10_add_learner;

mod t15_add_remove_follower;
<<<<<<< HEAD

=======
mod t16_change_membership_cases;
// TODO(xp): rename it
>>>>>>> bb16b191
mod t20_change_membership;

mod t25_elect_with_new_config;

mod t30_commit_joint_config;
mod t30_step_down;
mod t40_removed_follower;
mod t99_new_leader_auto_commit_uniform_config;<|MERGE_RESOLUTION|>--- conflicted
+++ resolved
@@ -9,12 +9,8 @@
 mod t10_add_learner;
 
 mod t15_add_remove_follower;
-<<<<<<< HEAD
-
-=======
 mod t16_change_membership_cases;
 // TODO(xp): rename it
->>>>>>> bb16b191
 mod t20_change_membership;
 
 mod t25_elect_with_new_config;
